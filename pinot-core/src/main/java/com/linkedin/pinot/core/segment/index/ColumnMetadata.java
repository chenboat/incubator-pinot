package com.linkedin.pinot.core.segment.index;

import java.lang.reflect.Field;
import java.util.concurrent.TimeUnit;

import com.linkedin.pinot.common.data.DimensionFieldSpec;
import com.linkedin.pinot.common.data.FieldSpec;
import com.linkedin.pinot.common.data.FieldSpec.DataType;
import com.linkedin.pinot.common.data.FieldSpec.FieldType;
import com.linkedin.pinot.common.data.MetricFieldSpec;
import com.linkedin.pinot.common.data.TimeFieldSpec;


/**
 * @author Dhaval Patel<dpatel@linkedin.com>
 * Nov 12, 2014
 */

public class ColumnMetadata {
  private final String columnName;
  private final int cardinality;
  private final int totalDocs;
  private final DataType dataType;
  private final int bitsPerElement;
  private final int stringColumnMaxLength;
  private final FieldType fieldType;
  private final boolean isSorted;
  private final boolean hasInvertedIndex;
  private final boolean inSingleValue;
  private final int maxNumberOfMultiValues;
  private final boolean containsNulls;
<<<<<<< HEAD
  private final TimeUnit timeunit;

  public ColumnMetadata(String columnName, int cardinality, int totalDocs, DataType dataType, int bitsPerElement,
      int stringColumnMaxLength, FieldType fieldType, boolean isSorted, boolean hasInvertedIndex,
      boolean insSingleValue, int maxNumberOfMultiValues, boolean hasNulls, TimeUnit timeUnit) {
=======
  private final boolean hasDictionary;

  public ColumnMetadata(String columnName, int cardinality, int totalDocs, DataType dataType, int bitsPerElement, int stringColumnMaxLength,
      FieldType fieldType, boolean isSorted, boolean hasInvertedIndex, boolean insSingleValue, int maxNumberOfMultiValues, boolean hasNulls, boolean hasDictionary) {
>>>>>>> 0afcdd63
    this.columnName = columnName;
    this.cardinality = cardinality;
    this.totalDocs = totalDocs;
    this.dataType = dataType;
    this.bitsPerElement = bitsPerElement;
    this.stringColumnMaxLength = stringColumnMaxLength;
    this.fieldType = fieldType;
    this.isSorted = isSorted;
    this.hasInvertedIndex = hasInvertedIndex;
    inSingleValue = insSingleValue;
    this.maxNumberOfMultiValues = maxNumberOfMultiValues;
    this.containsNulls = hasNulls;
<<<<<<< HEAD
    this.timeunit = timeUnit;
=======
    this.hasDictionary = hasDictionary;
>>>>>>> 0afcdd63
  }

  public int getMaxNumberOfMultiValues() {
    return maxNumberOfMultiValues;
  }

  public int getCardinality() {
    return cardinality;
  }

  public int getTotalDocs() {
    return totalDocs;
  }

  public DataType getDataType() {
    return dataType;
  }

  public int getBitsPerElement() {
    return bitsPerElement;
  }

  public int getStringColumnMaxLength() {
    return stringColumnMaxLength;
  }

  public FieldType getFieldType() {
    return fieldType;
  }

  public boolean isSorted() {
    return isSorted;
  }

  public boolean isHasInvertedIndex() {
    return hasInvertedIndex;
  }

  public boolean isSingleValue() {
    return inSingleValue;
  }

  public FieldSpec toFieldSpec() {
    switch (fieldType) {
      case dimension:
        return new DimensionFieldSpec(columnName, dataType, inSingleValue);
      case time:
        return new TimeFieldSpec(columnName, dataType, timeunit);
      case metric:
        return new MetricFieldSpec(columnName, dataType);
    }
    return null;
  }

  @Override
  public String toString() {
    final StringBuilder result = new StringBuilder();
    final String newLine = System.getProperty("line.separator");

    result.append(this.getClass().getName());
    result.append(" Object {");
    result.append(newLine);

    //determine fields declared in this class only (no fields of superclass)
    final Field[] fields = this.getClass().getDeclaredFields();

    //print field names paired with their values
    for (final Field field : fields) {
      result.append("  ");
      try {
        result.append(field.getName());
        result.append(": ");
        //requires access to private field:
        result.append(field.get(this));
      } catch (final IllegalAccessException ex) {
        result.append("[ERROR]");
      }
      result.append(newLine);
    }
    result.append("}");

    return result.toString();
  }

  public boolean hasNulls() {
    return containsNulls;
  }

  public boolean hasDictionary() {
    return hasDictionary;
  }
}<|MERGE_RESOLUTION|>--- conflicted
+++ resolved
@@ -29,18 +29,14 @@
   private final boolean inSingleValue;
   private final int maxNumberOfMultiValues;
   private final boolean containsNulls;
-<<<<<<< HEAD
   private final TimeUnit timeunit;
-
-  public ColumnMetadata(String columnName, int cardinality, int totalDocs, DataType dataType, int bitsPerElement,
-      int stringColumnMaxLength, FieldType fieldType, boolean isSorted, boolean hasInvertedIndex,
-      boolean insSingleValue, int maxNumberOfMultiValues, boolean hasNulls, TimeUnit timeUnit) {
-=======
   private final boolean hasDictionary;
 
+
+
   public ColumnMetadata(String columnName, int cardinality, int totalDocs, DataType dataType, int bitsPerElement, int stringColumnMaxLength,
-      FieldType fieldType, boolean isSorted, boolean hasInvertedIndex, boolean insSingleValue, int maxNumberOfMultiValues, boolean hasNulls, boolean hasDictionary) {
->>>>>>> 0afcdd63
+      FieldType fieldType, boolean isSorted, boolean hasInvertedIndex, boolean insSingleValue, int maxNumberOfMultiValues, boolean hasNulls, boolean hasDictionary, TimeUnit timeunit) {
+
     this.columnName = columnName;
     this.cardinality = cardinality;
     this.totalDocs = totalDocs;
@@ -53,11 +49,8 @@
     inSingleValue = insSingleValue;
     this.maxNumberOfMultiValues = maxNumberOfMultiValues;
     this.containsNulls = hasNulls;
-<<<<<<< HEAD
-    this.timeunit = timeUnit;
-=======
+    this.timeunit = timeunit;
     this.hasDictionary = hasDictionary;
->>>>>>> 0afcdd63
   }
 
   public int getMaxNumberOfMultiValues() {
